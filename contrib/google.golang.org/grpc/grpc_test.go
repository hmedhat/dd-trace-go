--- conflicted
+++ resolved
@@ -804,7 +804,6 @@
 	}
 }
 
-<<<<<<< HEAD
 func TestSpanOpts(t *testing.T) {
 	t.Run("unary", func(t *testing.T) {
 		mt := mocktracer.Start()
@@ -860,7 +859,9 @@
 			assert.Equal(t, span.Tags()["foo"], "bar")
 		}
 		mt.Reset()
-=======
+	})
+}
+
 func BenchmarkUnaryServerInterceptor(b *testing.B) {
 	// need to use the real tracer to get representative measurments
 	tracer.Start(tracer.WithLogger(log.DiscardLogger{}))
@@ -933,6 +934,5 @@
 		for i := 0; i < b.N; i++ {
 			interceptor(ctx, "ignoredRequestValue", methodInfo, doNothingErrorGRPCHandler)
 		}
->>>>>>> f9857447
 	})
 }