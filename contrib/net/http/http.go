--- conflicted
+++ resolved
@@ -63,28 +63,18 @@
 	}
 	log.Debug("contrib/net/http: Wrapping Handler: Service: %s, Resource: %s, %#v", service, resource, cfg)
 	return http.HandlerFunc(func(w http.ResponseWriter, req *http.Request) {
-<<<<<<< HEAD
-		if dynamicResource := cfg.resourceNamer(req); dynamicResource != nil {
-		    resource = dynamicResource
-		}
-		httputil.TraceAndServe(h, &httputil.TraceConfig{
-			ResponseWriter: w,
-			Request:        req,
-			Service:        service,
-			Resource:       resource,
-			FinishOpts:     cfg.finishOpts,
-			SpanOpts:       cfg.spanOpts,
-=======
 		if cfg.ignoreRequest(req) {
 			h.ServeHTTP(w, req)
 			return
+		}
+    if dynamicResource := cfg.resourceNamer(req); dynamicResource != nil {
+		  resource = dynamicResource
 		}
 		TraceAndServe(h, w, req, &ServeConfig{
 			Service:    service,
 			Resource:   resource,
 			FinishOpts: cfg.finishOpts,
 			SpanOpts:   cfg.spanOpts,
->>>>>>> 58fe6817
 		})
 	})
 }